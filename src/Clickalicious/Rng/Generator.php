--- conflicted
+++ resolved
@@ -398,14 +398,8 @@
     /**
      * Returns random bytes from MCrypt.
      *
-<<<<<<< HEAD
-     * @param int     $numberOfBytes       Number of bytes to read and return
-     * @param boolean $cryptographicStrong TRUE to get cryptographic strong randomness
-=======
      * @param int $numberOfBytes The number of bytes to read and return
-     * @param
      * @param bool $cryptographicStrong
->>>>>>> d6eb1231
      *
      * @author Benjamin Carl <opensource@clickalicious.de>
      *
